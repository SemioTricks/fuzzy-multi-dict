--- conflicted
+++ resolved
@@ -1,10 +1,6 @@
 [tool.poetry]
 name = "fuzzy-multi-dict"
-<<<<<<< HEAD
-version = "0.0.6"
-=======
 version = "0.0.7"
->>>>>>> 042f0ee5
 description = "`fuzzy-multi-dict` is a module that provides a hight-flexible structure for storing and accessing information by a string key."
 authors = [ "Tetiana Lytvynenko <lytvynenkotv@gmail.com>", "Denis Shchutskyi <denisshchutskyi@gmail.com>"]
 license = "LICENSE"
