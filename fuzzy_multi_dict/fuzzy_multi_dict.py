--- conflicted
+++ resolved
@@ -641,89 +641,7 @@
 
             rows_to_process = rows_to_process__
 
-<<<<<<< HEAD
-        return self.__prepare_result(
-            result=result, extract_all=extract_all, extract_leaves=extract_leaves
-        )
-
-    def get(
-        self,
-        query: str,
-        max_corrections: Optional[int] = None,
-        max_corrections_relative: Optional[float] = None,
-        extract_all: bool = False,
-    ) -> List[Dict[Any, Any]]:
-        """
-        Extracting the value given the `query`
-
-        :param query: query to search for dictionary key
-        :param int max_corrections: maximum number of corrections in the query key
-               when searching for a matching dictionary key
-        :param max_corrections_relative: value to calculate maximum number
-               of corrections in the query key when searching for a matching
-               dictionary key;  if not None - `max_corrections` will be ignored;
-               calculated as round(max_corrections_relative * token_length);
-        :param bool extract_all: if True - all existing keys that can be obtained
-               from the request by fixing no more than `max_corrections` correction
-               will be returned
-
-        :return List[Dict[Any, Any]]:
-            [
-                {
-                    "value": <dictionary value>,
-                    "key": <dictionary key; may differ from the query key>
-                    "correction": <list of correction in the query key>
-                },
-                ...
-            ]
-
-        """
-        return self.__get(
-            query=query,
-            max_corrections=max_corrections,
-            max_corrections_relative=max_corrections_relative,
-            extract_all=extract_all,
-            extract_leaves=False,
-        )
-
-    def search(self, query: str, topn: int = 10) -> List[Any]:
-        """
-        Searching the values starts as given the `query`
-
-        :param query: query to search
-        :param topn: only to n search results will be returned
-
-        :return List[Any]: list of values
-
-        """
-        __result = self.__get(
-            query=query,
-            max_corrections_relative=1.0,
-            extract_all=True,
-            extract_leaves=True,
-        )
-
-        top = list()
-        __processed = dict()  # type: Dict[Any, Any]
-        for v in __result:
-            if v.get('value') and not __processed.get(v['value']):
-                top.append({'value': v['value'], 'key': v['key'], "correction": v["correction"], "is_leaf": False})
-                __processed[v['value']] = True
-                if len(top) >= topn:
-                    return top
-        for v in __result:
-            if v["leaves"]:
-                for k, x in v["leaves"]:
-                    if not __processed.get(x):
-                        top.append({'value': x, 'key': v['key'], "correction": v["correction"], "is_leaf": True})
-                        __processed[x] = True
-                        if len(top) >= topn:
-                            return top
-
-        return top
-=======
         return self.__prepare_result(result=result, topn=topn, topn_leaves=topn_leaves)
->>>>>>> 042f0ee5
 
     def __getitem__(self, query: str) -> Dict[str, Any]:
         """
